// Copyright 2015 The Prometheus Authors
// Licensed under the Apache License, Version 2.0 (the "License");
// you may not use this file except in compliance with the License.
// You may obtain a copy of the License at
//
// http://www.apache.org/licenses/LICENSE-2.0
//
// Unless required by applicable law or agreed to in writing, software
// distributed under the License is distributed on an "AS IS" BASIS,
// WITHOUT WARRANTIES OR CONDITIONS OF ANY KIND, either express or implied.
// See the License for the specific language governing permissions and
// limitations under the License.

package log

import (
	"fmt"
	"io"
	"io/ioutil"
	"log"
	"net/url"
	"os"
	"runtime"
	"strconv"
	"strings"

	"github.com/sirupsen/logrus"
	"gopkg.in/alecthomas/kingpin.v2"
)

<<<<<<< HEAD
type levelFlag string

// String implements flag.Value.
func (f levelFlag) String() string {
	return fmt.Sprintf("%q", string(f))
=======
// setSyslogFormatter is nil if the target architecture does not support syslog.
var setSyslogFormatter func(logger, string, string) error

// setEventlogFormatter is nil if the target OS does not support Eventlog (i.e., is not Windows).
var setEventlogFormatter func(logger, string, bool) error

func setJSONFormatter() {
	origLogger.Formatter = &logrus.JSONFormatter{}
}

type loggerSettings struct {
	level  string
	format string
>>>>>>> bd1aef26
}

func (s *loggerSettings) apply(ctx *kingpin.ParseContext) error {
	err := baseLogger.SetLevel(s.level)
	if err != nil {
		return err
	}
	err = baseLogger.SetFormat(s.format)
	return err
}

<<<<<<< HEAD
// setSyslogFormatter is nil if the target architecture does not support syslog.
var setSyslogFormatter func(string, string) error

// setEventlogFormatter is nil if the target OS does not support Eventlog (i.e., is not Windows).
var setEventlogFormatter func(string, bool) error

func setJSONFormatter() {
	origLogger.Formatter = &logrus.JSONFormatter{}
}

type logFormatFlag url.URL

// String implements flag.Value.
func (f logFormatFlag) String() string {
	u := url.URL(f)
	return fmt.Sprintf("%q", u.String())
}

// Set implements flag.Value.
func (f logFormatFlag) Set(format string) error {
	u, err := url.Parse(format)
	if err != nil {
		return err
	}
	if u.Scheme != "logger" {
		return fmt.Errorf("invalid scheme %s", u.Scheme)
	}
	jsonq := u.Query().Get("json")
	if jsonq == "true" {
		setJSONFormatter()
	}

	switch u.Opaque {
	case "syslog":
		if setSyslogFormatter == nil {
			return fmt.Errorf("system does not support syslog")
		}
		appname := u.Query().Get("appname")
		facility := u.Query().Get("local")
		return setSyslogFormatter(appname, facility)
	case "eventlog":
		if setEventlogFormatter == nil {
			return fmt.Errorf("system does not support eventlog")
		}
		name := u.Query().Get("name")
		debugAsInfo := false
		debugAsInfoRaw := u.Query().Get("debugAsInfo")
		if parsedDebugAsInfo, err := strconv.ParseBool(debugAsInfoRaw); err == nil {
			debugAsInfo = parsedDebugAsInfo
		}
		return setEventlogFormatter(name, debugAsInfo)
	case "stdout":
		origLogger.Out = os.Stdout
	case "stderr":
		origLogger.Out = os.Stderr
	default:
		return fmt.Errorf("unsupported logger %q", u.Opaque)
	}
	return nil
}

func init() {
	AddFlags(flag.CommandLine)
}

// AddFlags adds the flags used by this package to the given FlagSet. That's
// useful if working with a custom FlagSet. The init function of this package
// adds the flags to flag.CommandLine anyway. Thus, it's usually enough to call
// flag.Parse() to make the logging flags take effect.
func AddFlags(fs *flag.FlagSet) {
	fs.Var(
		levelFlag(origLogger.Level.String()),
		"log.level",
		"Only log messages with the given severity or above. Valid levels: [debug, info, warn, error, fatal]",
	)
	fs.Var(
		logFormatFlag(url.URL{Scheme: "logger", Opaque: "stderr"}),
		"log.format",
		`Set the log target and format. Example: "logger:syslog?appname=bob&local=7" or "logger:stdout?json=true"`,
	)
}

=======
// AddFlags adds the flags used by this package to the Kingpin application.
// To use the default Kingpin application, call AddFlags(kingpin.CommandLine)
func AddFlags(a *kingpin.Application) {
	s := loggerSettings{}
	a.Flag("log.level", "Only log messages with the given severity or above. Valid levels: [debug, info, warn, error, fatal]").
		Default(origLogger.Level.String()).
		StringVar(&s.level)
	defaultFormat := url.URL{Scheme: "logger", Opaque: "stderr"}
	a.Flag("log.format", `Set the log target and format. Example: "logger:syslog?appname=bob&local=7" or "logger:stdout?json=true"`).
		Default(defaultFormat.String()).
		StringVar(&s.format)
	a.Action(s.apply)
}

>>>>>>> bd1aef26
// Logger is the interface for loggers used in the Prometheus components.
type Logger interface {
	Debug(...interface{})
	Debugln(...interface{})
	Debugf(string, ...interface{})

	Info(...interface{})
	Infoln(...interface{})
	Infof(string, ...interface{})

	Warn(...interface{})
	Warnln(...interface{})
	Warnf(string, ...interface{})

	Error(...interface{})
	Errorln(...interface{})
	Errorf(string, ...interface{})

	Fatal(...interface{})
	Fatalln(...interface{})
	Fatalf(string, ...interface{})

	With(key string, value interface{}) Logger

	SetFormat(string) error
	SetLevel(string) error
}

type logger struct {
	entry *logrus.Entry
}

func (l logger) With(key string, value interface{}) Logger {
	return logger{l.entry.WithField(key, value)}
}

// Debug logs a message at level Debug on the standard logger.
func (l logger) Debug(args ...interface{}) {
	l.sourced().Debug(args...)
}

// Debug logs a message at level Debug on the standard logger.
func (l logger) Debugln(args ...interface{}) {
	l.sourced().Debugln(args...)
}

// Debugf logs a message at level Debug on the standard logger.
func (l logger) Debugf(format string, args ...interface{}) {
	l.sourced().Debugf(format, args...)
}

// Info logs a message at level Info on the standard logger.
func (l logger) Info(args ...interface{}) {
	l.sourced().Info(args...)
}

// Info logs a message at level Info on the standard logger.
func (l logger) Infoln(args ...interface{}) {
	l.sourced().Infoln(args...)
}

// Infof logs a message at level Info on the standard logger.
func (l logger) Infof(format string, args ...interface{}) {
	l.sourced().Infof(format, args...)
}

// Warn logs a message at level Warn on the standard logger.
func (l logger) Warn(args ...interface{}) {
	l.sourced().Warn(args...)
}

// Warn logs a message at level Warn on the standard logger.
func (l logger) Warnln(args ...interface{}) {
	l.sourced().Warnln(args...)
}

// Warnf logs a message at level Warn on the standard logger.
func (l logger) Warnf(format string, args ...interface{}) {
	l.sourced().Warnf(format, args...)
}

// Error logs a message at level Error on the standard logger.
func (l logger) Error(args ...interface{}) {
	l.sourced().Error(args...)
}

// Error logs a message at level Error on the standard logger.
func (l logger) Errorln(args ...interface{}) {
	l.sourced().Errorln(args...)
}

// Errorf logs a message at level Error on the standard logger.
func (l logger) Errorf(format string, args ...interface{}) {
	l.sourced().Errorf(format, args...)
}

// Fatal logs a message at level Fatal on the standard logger.
func (l logger) Fatal(args ...interface{}) {
	l.sourced().Fatal(args...)
}

// Fatal logs a message at level Fatal on the standard logger.
func (l logger) Fatalln(args ...interface{}) {
	l.sourced().Fatalln(args...)
}

// Fatalf logs a message at level Fatal on the standard logger.
func (l logger) Fatalf(format string, args ...interface{}) {
	l.sourced().Fatalf(format, args...)
}

func (l logger) SetLevel(level string) error {
	lvl, err := logrus.ParseLevel(level)
	if err != nil {
		return err
	}

	l.entry.Logger.Level = lvl
	return nil
}

func (l logger) SetFormat(format string) error {
	u, err := url.Parse(format)
	if err != nil {
		return err
	}
	if u.Scheme != "logger" {
		return fmt.Errorf("invalid scheme %s", u.Scheme)
	}
	jsonq := u.Query().Get("json")
	if jsonq == "true" {
		setJSONFormatter()
	}

	switch u.Opaque {
	case "syslog":
		if setSyslogFormatter == nil {
			return fmt.Errorf("system does not support syslog")
		}
		appname := u.Query().Get("appname")
		facility := u.Query().Get("local")
		return setSyslogFormatter(l, appname, facility)
	case "eventlog":
		if setEventlogFormatter == nil {
			return fmt.Errorf("system does not support eventlog")
		}
		name := u.Query().Get("name")
		debugAsInfo := false
		debugAsInfoRaw := u.Query().Get("debugAsInfo")
		if parsedDebugAsInfo, err := strconv.ParseBool(debugAsInfoRaw); err == nil {
			debugAsInfo = parsedDebugAsInfo
		}
		return setEventlogFormatter(l, name, debugAsInfo)
	case "stdout":
		l.entry.Logger.Out = os.Stdout
	case "stderr":
		l.entry.Logger.Out = os.Stderr
	default:
		return fmt.Errorf("unsupported logger %q", u.Opaque)
	}
	return nil
}

// sourced adds a source field to the logger that contains
// the file name and line where the logging happened.
func (l logger) sourced() *logrus.Entry {
	_, file, line, ok := runtime.Caller(2)
	if !ok {
		file = "<???>"
		line = 1
	} else {
		slash := strings.LastIndex(file, "/")
		file = file[slash+1:]
	}
	return l.entry.WithField("source", fmt.Sprintf("%s:%d", file, line))
}

var origLogger = logrus.New()
var baseLogger = logger{entry: logrus.NewEntry(origLogger)}

// Base returns the default Logger logging to
func Base() Logger {
	return baseLogger
}

// NewLogger returns a new Logger logging to out.
func NewLogger(w io.Writer) Logger {
	l := logrus.New()
	l.Out = w
	return logger{entry: logrus.NewEntry(l)}
}

// NewNopLogger returns a logger that discards all log messages.
func NewNopLogger() Logger {
	l := logrus.New()
	l.Out = ioutil.Discard
	return logger{entry: logrus.NewEntry(l)}
}

// With adds a field to the logger.
func With(key string, value interface{}) Logger {
	return baseLogger.With(key, value)
}

// Debug logs a message at level Debug on the standard logger.
func Debug(args ...interface{}) {
	baseLogger.sourced().Debug(args...)
}

// Debugln logs a message at level Debug on the standard logger.
func Debugln(args ...interface{}) {
	baseLogger.sourced().Debugln(args...)
}

// Debugf logs a message at level Debug on the standard logger.
func Debugf(format string, args ...interface{}) {
	baseLogger.sourced().Debugf(format, args...)
}

// Info logs a message at level Info on the standard logger.
func Info(args ...interface{}) {
	baseLogger.sourced().Info(args...)
}

// Infoln logs a message at level Info on the standard logger.
func Infoln(args ...interface{}) {
	baseLogger.sourced().Infoln(args...)
}

// Infof logs a message at level Info on the standard logger.
func Infof(format string, args ...interface{}) {
	baseLogger.sourced().Infof(format, args...)
}

// Warn logs a message at level Warn on the standard logger.
func Warn(args ...interface{}) {
	baseLogger.sourced().Warn(args...)
}

// Warnln logs a message at level Warn on the standard logger.
func Warnln(args ...interface{}) {
	baseLogger.sourced().Warnln(args...)
}

// Warnf logs a message at level Warn on the standard logger.
func Warnf(format string, args ...interface{}) {
	baseLogger.sourced().Warnf(format, args...)
}

// Error logs a message at level Error on the standard logger.
func Error(args ...interface{}) {
	baseLogger.sourced().Error(args...)
}

// Errorln logs a message at level Error on the standard logger.
func Errorln(args ...interface{}) {
	baseLogger.sourced().Errorln(args...)
}

// Errorf logs a message at level Error on the standard logger.
func Errorf(format string, args ...interface{}) {
	baseLogger.sourced().Errorf(format, args...)
}

// Fatal logs a message at level Fatal on the standard logger.
func Fatal(args ...interface{}) {
	baseLogger.sourced().Fatal(args...)
}

// Fatalln logs a message at level Fatal on the standard logger.
func Fatalln(args ...interface{}) {
	baseLogger.sourced().Fatalln(args...)
}

// Fatalf logs a message at level Fatal on the standard logger.
func Fatalf(format string, args ...interface{}) {
	baseLogger.sourced().Fatalf(format, args...)
}

<<<<<<< HEAD
=======
// AddHook adds hook to Prometheus' original logger.
func AddHook(hook logrus.Hook) {
	origLogger.Hooks.Add(hook)
}

>>>>>>> bd1aef26
type errorLogWriter struct{}

func (errorLogWriter) Write(b []byte) (int, error) {
	baseLogger.sourced().Error(string(b))
	return len(b), nil
}

// NewErrorLogger returns a log.Logger that is meant to be used
// in the ErrorLog field of an http.Server to log HTTP server errors.
func NewErrorLogger() *log.Logger {
	return log.New(&errorLogWriter{}, "", 0)
}<|MERGE_RESOLUTION|>--- conflicted
+++ resolved
@@ -28,13 +28,6 @@
 	"gopkg.in/alecthomas/kingpin.v2"
 )
 
-<<<<<<< HEAD
-type levelFlag string
-
-// String implements flag.Value.
-func (f levelFlag) String() string {
-	return fmt.Sprintf("%q", string(f))
-=======
 // setSyslogFormatter is nil if the target architecture does not support syslog.
 var setSyslogFormatter func(logger, string, string) error
 
@@ -48,7 +41,6 @@
 type loggerSettings struct {
 	level  string
 	format string
->>>>>>> bd1aef26
 }
 
 func (s *loggerSettings) apply(ctx *kingpin.ParseContext) error {
@@ -60,90 +52,6 @@
 	return err
 }
 
-<<<<<<< HEAD
-// setSyslogFormatter is nil if the target architecture does not support syslog.
-var setSyslogFormatter func(string, string) error
-
-// setEventlogFormatter is nil if the target OS does not support Eventlog (i.e., is not Windows).
-var setEventlogFormatter func(string, bool) error
-
-func setJSONFormatter() {
-	origLogger.Formatter = &logrus.JSONFormatter{}
-}
-
-type logFormatFlag url.URL
-
-// String implements flag.Value.
-func (f logFormatFlag) String() string {
-	u := url.URL(f)
-	return fmt.Sprintf("%q", u.String())
-}
-
-// Set implements flag.Value.
-func (f logFormatFlag) Set(format string) error {
-	u, err := url.Parse(format)
-	if err != nil {
-		return err
-	}
-	if u.Scheme != "logger" {
-		return fmt.Errorf("invalid scheme %s", u.Scheme)
-	}
-	jsonq := u.Query().Get("json")
-	if jsonq == "true" {
-		setJSONFormatter()
-	}
-
-	switch u.Opaque {
-	case "syslog":
-		if setSyslogFormatter == nil {
-			return fmt.Errorf("system does not support syslog")
-		}
-		appname := u.Query().Get("appname")
-		facility := u.Query().Get("local")
-		return setSyslogFormatter(appname, facility)
-	case "eventlog":
-		if setEventlogFormatter == nil {
-			return fmt.Errorf("system does not support eventlog")
-		}
-		name := u.Query().Get("name")
-		debugAsInfo := false
-		debugAsInfoRaw := u.Query().Get("debugAsInfo")
-		if parsedDebugAsInfo, err := strconv.ParseBool(debugAsInfoRaw); err == nil {
-			debugAsInfo = parsedDebugAsInfo
-		}
-		return setEventlogFormatter(name, debugAsInfo)
-	case "stdout":
-		origLogger.Out = os.Stdout
-	case "stderr":
-		origLogger.Out = os.Stderr
-	default:
-		return fmt.Errorf("unsupported logger %q", u.Opaque)
-	}
-	return nil
-}
-
-func init() {
-	AddFlags(flag.CommandLine)
-}
-
-// AddFlags adds the flags used by this package to the given FlagSet. That's
-// useful if working with a custom FlagSet. The init function of this package
-// adds the flags to flag.CommandLine anyway. Thus, it's usually enough to call
-// flag.Parse() to make the logging flags take effect.
-func AddFlags(fs *flag.FlagSet) {
-	fs.Var(
-		levelFlag(origLogger.Level.String()),
-		"log.level",
-		"Only log messages with the given severity or above. Valid levels: [debug, info, warn, error, fatal]",
-	)
-	fs.Var(
-		logFormatFlag(url.URL{Scheme: "logger", Opaque: "stderr"}),
-		"log.format",
-		`Set the log target and format. Example: "logger:syslog?appname=bob&local=7" or "logger:stdout?json=true"`,
-	)
-}
-
-=======
 // AddFlags adds the flags used by this package to the Kingpin application.
 // To use the default Kingpin application, call AddFlags(kingpin.CommandLine)
 func AddFlags(a *kingpin.Application) {
@@ -158,7 +66,6 @@
 	a.Action(s.apply)
 }
 
->>>>>>> bd1aef26
 // Logger is the interface for loggers used in the Prometheus components.
 type Logger interface {
 	Debug(...interface{})
@@ -438,14 +345,11 @@
 	baseLogger.sourced().Fatalf(format, args...)
 }
 
-<<<<<<< HEAD
-=======
 // AddHook adds hook to Prometheus' original logger.
 func AddHook(hook logrus.Hook) {
 	origLogger.Hooks.Add(hook)
 }
 
->>>>>>> bd1aef26
 type errorLogWriter struct{}
 
 func (errorLogWriter) Write(b []byte) (int, error) {
